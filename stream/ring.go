package stream

import (
<<<<<<< HEAD
	"sort"
=======
>>>>>>> fdd4c254
	"sync"
)

// https://logdy.dev/blog/post/ring-buffer-in-golang
// https://www.sergetoro.com/golang-round-robin-queue-from-scratch/

// RingBuffer from https://medium.com/@nathanbcrocker/a-practical-guide-to-implementing-a-generic-ring-buffer-in-go-866d27ec1a05.
// Have added a few things.
// I'm to blame for SortingRingBuffer.
type RingBuffer[T any] struct {
	buffer []T
	size   int
	mu     sync.Mutex
	write  int
	count  int
}

// NewRingBuffer creates a new ring buffer with a fixed size.
func NewRingBuffer[T any](size int) *RingBuffer[T] {
	return &RingBuffer[T]{
		buffer: make([]T, size),
		size:   size,
	}
}

// Add inserts a new element into the buffer, overwriting the oldest if full.
func (rb *RingBuffer[T]) Add(value T) {
	rb.mu.Lock()
	defer rb.mu.Unlock()

	rb.buffer[rb.write] = value
	rb.write = (rb.write + 1) % rb.size

	if rb.count < rb.size {
		rb.count++
	}
}

// Get returns the contents of the buffer in FIFO order.
func (rb *RingBuffer[T]) Get() []T {
	rb.mu.Lock()
	defer rb.mu.Unlock()

	result := make([]T, 0, rb.count)

	for i := 0; i < rb.count; i++ {
		index := (rb.write + rb.size - rb.count + i) % rb.size
		result = append(result, rb.buffer[index])
	}

	return result
}

// Len returns the current number of elements in the buffer.
func (rb *RingBuffer[T]) Len() int {
	rb.mu.Lock()
	defer rb.mu.Unlock()
	return rb.count
}

func (rb *RingBuffer[T]) Last() T {
	rb.mu.Lock()
	defer rb.mu.Unlock()
	return rb.buffer[(rb.write+rb.size-1)%rb.size]
}

func (rb *RingBuffer[T]) First() T {
	rb.mu.Lock()
	defer rb.mu.Unlock()
	return rb.buffer[(rb.write+rb.size-rb.count)%rb.size]
}

func (rb *RingBuffer[T]) Scan(fn func(T) bool) {
	rb.mu.Lock()
	defer rb.mu.Unlock()

	for i := 0; i < rb.count; i++ {
		index := (rb.write + rb.size - rb.count + i) % rb.size
		if !fn(rb.buffer[index]) {
			break
		}
	}
}

type SortingRingBuffer[T any] struct {
	*RingBuffer[T]
	less  func(T, T) bool
	les   func(a T, b T) int
	iters int
}

func NewSortingRingBuffer[T any](size int, less func(T, T) bool) *SortingRingBuffer[T] {
	//genericLess := func(a T, b T) int
	// cmp func(a E, b E) int
	return &SortingRingBuffer[T]{
		RingBuffer: NewRingBuffer[T](size),
		less:       less,
		les: func(a T, b T) int {
			if less(a, b) {
				return -1
			}
			if less(b, a) {
				return 1
			}
			return 0
		},
	}
}

func (rb *SortingRingBuffer[T]) Add(value T) {
	rb.RingBuffer.Add(value)
	if rb.count > 1 {
<<<<<<< HEAD
		sorted := rb.less(rb.buffer[prev], rb.buffer[wrote])
		// I can walk forwards but not backwards.
		if !sorted {
			/*
				2024/12/18 16:39:12 INFO SortRing sorting... size=9000 count=9000 wr=5997 pr=5996 wrote=5996
				2024/12/18 16:39:12 INFO SortRing sorted iters=8999
				2024/12/18 16:39:12 INFO SortRing sorting... size=9000 count=9000 wr=7689 pr=7688 wrote=7688
				2024/12/18 16:39:12 INFO SortRing sorted iters=8999
				2024/12/18 16:39:12 INFO SortRing sorting... size=9000 count=9000 wr=5998 pr=5997 wrote=5997
				2024/12/18 16:39:12 INFO SortRing sorted iters=8999
				2024/12/18 16:39:12 INFO SortRing sorting... size=9000 count=9000 wr=7709 pr=7708 wrote=7708
				2024/12/18 16:39:12 INFO SortRing sorted iters=8999
				2024/12/18 16:39:12 INFO SortRing sorted iters=8999
				2024/12/18 16:39:12 INFO SortRing sorting... size=9000 count=9000 wr=7714 pr=7713 wrote=7713
				2024/12/18 16:39:12 INFO SortRing sorting... size=9000 count=9000 wr=6149 pr=6148 wrote=6148
				2024/12/18 16:39:12 INFO SortRing sorted iters=8999
				2024/12/18 16:39:12 INFO SortRing sorting... size=9000 count=9000 wr=6154 pr=6153 wrote=6153
				2024/12/18 16:39:12 INFO SortRing sorted iters=8999
				^C2024/12/18 16:39:12 INFO SortRing sorting... size=9000 count=9000 wr=7719 pr=7718 wrote=7718

				This is running backwards.
			*/
			//ii := 0
			//for ii = 0; ii < rb.count-1; ii++ {
			//	wr := (rb.write + rb.size - rb.count + ii) % rb.size
			//	pr := (rb.write + rb.size - 1) % rb.size // prev
			//	once.Do(func() {
			//		//slog.Info("SortRing sorting...", "size", rb.size, "count", rb.count, "wr", wr, "pr", pr, "wrote", wrote)
			//	})
			//	if !rb.less(rb.buffer[wr], rb.buffer[pr]) {
			//		rb.buffer[wr], rb.buffer[pr] = rb.buffer[pr], rb.buffer[wr]
			//	}
			//}
			//slog.Info("SortRing sorted", "iters", ii)
=======
		if !rb.less(rb.buffer[(rb.write+rb.size-2)%rb.size], rb.Last()) {
			rb.Sort()
>>>>>>> fdd4c254
		}
	}
}

func (rb *SortingRingBuffer[T]) sort() {
	rb.mu.Lock()
	defer rb.mu.Unlock()
	if rb.count < 2 {
		return
	}
	back := func(i int) int {
		return ((rb.write - 1 - i) + rb.size) % rb.size
	}
	i := 0
	rb.iters = 0
	for i < rb.count-1 {
		rb.iters++
		b1, b0 := back(i+1), back(i)
		sorted := rb.less(rb.buffer[b1], rb.buffer[b0])
		if sorted {
			break
		}
		i++
		rb.buffer[b1], rb.buffer[b0] = rb.buffer[b0], rb.buffer[b1]
	}
}

func (rb *SortingRingBuffer[T]) Sort() {
	rb.sort()
	// Giving up.
	//index := func(i int) int {
	//	// (rb.write + rb.size - rb.count + i) % rb.size
	//	return (rb.write + rb.size - rb.count + i) % rb.size
	//}
	//sort.SliceStable(rb.buffer[:rb.count], func(i, j int) bool {
	//	return rb.less(rb.buffer[index(i)], rb.buffer[index(j)])
	//})
	//buf := make([]T, rb.count)
	//for i := 0; i < rb.count; i++ {
	//	buf[i] = rb.buffer[i]
	//}
	//sort.SliceStable(buf, func(i, j int) bool {
	//	return rb.less(buf[index(i)], buf[index(i)])
	//})
	//for i := 0; i < rb.count; i++ {
	//	rb.buffer[i] = buf[i]
	//}
}

func (rb *SortingRingBuffer[T]) IsSorted() bool {
	rb.mu.Lock()
	defer rb.mu.Unlock()
	if rb.count < 2 {
		return true
	}
	wrote := (rb.write - 1 + rb.size) % rb.size
	for ii := 0; ii < rb.count-1; ii++ {
		rb.iters++
		target := (rb.write + rb.size - rb.count + ii) % rb.size
		if !rb.less(rb.buffer[target], rb.buffer[wrote]) {
			return false
		}
	}
	return true
}

func (rb *SortingRingBuffer[T]) Get() []T {
	return rb.RingBuffer.Get()
}

func (rb *SortingRingBuffer[T]) Scan(fn func(T) bool) {
	rb.mu.Lock()
	defer rb.mu.Unlock()

	for i := 0; i < rb.count; i++ {
		index := (rb.write + rb.size - rb.count + i) % rb.size
		if !fn(rb.buffer[index]) {
			break
		}
	}
}

func (rb *SortingRingBuffer[T]) Last() T {
	rb.mu.Lock()
	defer rb.mu.Unlock()
	return rb.buffer[(rb.write+rb.size-1)%rb.size]
}

func (rb *SortingRingBuffer[T]) First() T {
	rb.mu.Lock()
	defer rb.mu.Unlock()
	return rb.buffer[(rb.write+rb.size-rb.count)%rb.size]
}

func (rb *SortingRingBuffer[T]) Len() int {
	rb.mu.Lock()
	defer rb.mu.Unlock()
	return rb.count
}<|MERGE_RESOLUTION|>--- conflicted
+++ resolved
@@ -1,10 +1,6 @@
 package stream
 
 import (
-<<<<<<< HEAD
-	"sort"
-=======
->>>>>>> fdd4c254
 	"sync"
 )
 
@@ -117,45 +113,8 @@
 func (rb *SortingRingBuffer[T]) Add(value T) {
 	rb.RingBuffer.Add(value)
 	if rb.count > 1 {
-<<<<<<< HEAD
-		sorted := rb.less(rb.buffer[prev], rb.buffer[wrote])
-		// I can walk forwards but not backwards.
-		if !sorted {
-			/*
-				2024/12/18 16:39:12 INFO SortRing sorting... size=9000 count=9000 wr=5997 pr=5996 wrote=5996
-				2024/12/18 16:39:12 INFO SortRing sorted iters=8999
-				2024/12/18 16:39:12 INFO SortRing sorting... size=9000 count=9000 wr=7689 pr=7688 wrote=7688
-				2024/12/18 16:39:12 INFO SortRing sorted iters=8999
-				2024/12/18 16:39:12 INFO SortRing sorting... size=9000 count=9000 wr=5998 pr=5997 wrote=5997
-				2024/12/18 16:39:12 INFO SortRing sorted iters=8999
-				2024/12/18 16:39:12 INFO SortRing sorting... size=9000 count=9000 wr=7709 pr=7708 wrote=7708
-				2024/12/18 16:39:12 INFO SortRing sorted iters=8999
-				2024/12/18 16:39:12 INFO SortRing sorted iters=8999
-				2024/12/18 16:39:12 INFO SortRing sorting... size=9000 count=9000 wr=7714 pr=7713 wrote=7713
-				2024/12/18 16:39:12 INFO SortRing sorting... size=9000 count=9000 wr=6149 pr=6148 wrote=6148
-				2024/12/18 16:39:12 INFO SortRing sorted iters=8999
-				2024/12/18 16:39:12 INFO SortRing sorting... size=9000 count=9000 wr=6154 pr=6153 wrote=6153
-				2024/12/18 16:39:12 INFO SortRing sorted iters=8999
-				^C2024/12/18 16:39:12 INFO SortRing sorting... size=9000 count=9000 wr=7719 pr=7718 wrote=7718
-
-				This is running backwards.
-			*/
-			//ii := 0
-			//for ii = 0; ii < rb.count-1; ii++ {
-			//	wr := (rb.write + rb.size - rb.count + ii) % rb.size
-			//	pr := (rb.write + rb.size - 1) % rb.size // prev
-			//	once.Do(func() {
-			//		//slog.Info("SortRing sorting...", "size", rb.size, "count", rb.count, "wr", wr, "pr", pr, "wrote", wrote)
-			//	})
-			//	if !rb.less(rb.buffer[wr], rb.buffer[pr]) {
-			//		rb.buffer[wr], rb.buffer[pr] = rb.buffer[pr], rb.buffer[wr]
-			//	}
-			//}
-			//slog.Info("SortRing sorted", "iters", ii)
-=======
 		if !rb.less(rb.buffer[(rb.write+rb.size-2)%rb.size], rb.Last()) {
 			rb.Sort()
->>>>>>> fdd4c254
 		}
 	}
 }
